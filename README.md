--- conflicted
+++ resolved
@@ -101,14 +101,6 @@
 python database/script/faiss_tutorials_details.py --database_path=./database
 ```
 
-<<<<<<< HEAD
-Run the benchmark with logging:
-```bash
-python foambench_main.py --openfoam_path /opt/openfoam10/ --prompt_path ./user_requirement.txt --output ./output 2>&1 | tee foambench.log
-```
-
-We will release our dataset as soon as the relevant license review is completed. This project will be continuously updated to integrate more advanced large language models for improved performance and to support additional functionalities. We encourage everyone to follow this GitHub repository and our team's progress. We firmly believe in the inevitable arrival of AGI and remain committed to advancing automation in the CFD domain. We welcome collaboration and communication from researchers and practitioners in the field.
-=======
 ### 4. Run a demo workflow
 
 #### Option 1: Automated benchmark (recommended)
@@ -146,7 +138,6 @@
 - **Database not initialized**: Make sure you have run `foambench_main.py` or all scripts in `database/script/`.
 - **Missing dependencies**: After activating the environment, run `pip install -r requirements.txt` if needed.
 - **API key errors**: Ensure `OPENAI_API_KEY` is set in your environment.
->>>>>>> f2ee4058
 
 ## Citation
 If you use Foam-Agent in your research, please cite our paper:
