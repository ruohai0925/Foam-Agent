import os
import re
import argparse
from pathlib import Path

from langchain_community.vectorstores import FAISS
from langchain_openai.embeddings import OpenAIEmbeddings
from langchain_core.documents import Document

def extract_field(field_name: str, text: str) -> str:
    """
    从文本中提取指定字段的内容。
    例如：field_name="case name"，text包含"case name: cavity"
    """
    match = re.search(fr"{field_name}:\s*(.*)", text)
    return match.group(1).strip() if match else "Unknown"

def tokenize(text: str) -> str:
    """
    对文本进行标准化处理：
    1. 下划线转空格
    2. 驼峰分词
    3. 转小写
    """
    text = text.replace('_', ' ')
    text = re.sub(r'(?<=[a-z])(?=[A-Z])', ' ', text)
    return text.lower()

def main():
    """
    主流程：
    1. 解析参数
    2. 读取详细教程原始数据
    3. 解析每个案例的结构和元数据
    4. 生成向量并存入FAISS
    5. 保存索引
    """
    # 1. 解析命令行参数
    parser = argparse.ArgumentParser(
        description="Process OpenFOAM case data and store embeddings in FAISS."
    )
    parser.add_argument(
        "--database_path",
        type=str,
        default=Path(__file__).resolve().parent.parent,
        help="Path to the database directory (default: '../../')",
    )
    args = parser.parse_args()
    database_path = args.database_path
    print(f"📂 教程详情数据库路径: {database_path}")

    # 2. 读取输入文件
    database_allrun_path = os.path.join(database_path, "raw/openfoam_tutorials_details.txt")
    print(f"📄 读取文件: {database_allrun_path}")
    if not os.path.exists(database_allrun_path):
        raise FileNotFoundError(f"File not found: {database_allrun_path}")

    with open(database_allrun_path, "r", encoding="utf-8") as file:
        file_content = file.read()
    print(f"📊 文件大小: {len(file_content)} 字符")
    print(f"📋 文件内容预览: {file_content[:200]}...")

    # 3. 用正则提取每个<case_begin>...</case_end>片段
    pattern = re.compile(r"<case_begin>(.*?)</case_end>", re.DOTALL)
    matches = pattern.findall(file_content)
    print(f"🔍 找到 {len(matches)} 个案例片段")
    if not matches:
        raise ValueError("No cases found in the input file. Please check the file content.")

    documents = []
    for i, match in enumerate(matches):
        print(f"\n📋 处理案例 {i+1}/{len(matches)}")
        full_content = match.strip()  # 存储完整的案例内容

        # 提取<index>内容
        index_match = re.search(r"<index>(.*?)</index>", match, re.DOTALL)
<<<<<<< HEAD
        if not index_match:
            print("  ❌ 未找到<index>标签，跳过")
            continue
        index_content = index_match.group(1).strip()
        print(f"  📝 index内容预览: {index_content[:100]}...")

        # 提取元数据字段
=======
        index_content = index_match.group(1).strip()  # Extract `<index>` content
        index = index_match.group(0) # include the tags for indexing
        
        # Extract metadata fields
>>>>>>> 23d5e4c5
        case_name = extract_field("case name", index_content)
        case_domain = extract_field("case domain", index_content)
        case_category = extract_field("case category", index_content)
        case_solver = extract_field("case solver", index_content)
<<<<<<< HEAD
        print(f"  🏷️ 名称: {case_name}, 域: {case_domain}, 类别: {case_category}, 求解器: {case_solver}")

        # 提取目录结构
        dir_match = re.search(r"<directory_structure>([\s\S]*?)</directory_structure>", full_content)
        case_directory_structure = dir_match.group(1) if dir_match else "Unknown"
        print(f"  📂 目录结构长度: {len(case_directory_structure)} 字符")
        print(f"  📂 目录结构预览: {case_directory_structure[:100]}...")

        # 提取详细教程内容
        tut_match = re.search(r"<tutorials>([\s\S]*?)</tutorials>", full_content)
        detailed_tutorial = tut_match.group(1) if tut_match else "Unknown"
        print(f"  📖 教程内容长度: {len(detailed_tutorial)} 字符")
        print(f"  📖 教程内容预览: {detailed_tutorial[:100]}...")

        # 创建Document对象
        doc = Document(
            page_content=tokenize(index_content + case_directory_structure),  # 用index+目录结构做向量化
=======
        directory_structure = re.search(r"<directory_structure>([\s\S]*?)</directory_structure>", full_content)
        case_directory_structure = directory_structure.group(1) # keep only the content for metadata
        dir_structure = directory_structure.group(0) # include the tags for indexing
        detailed_tutorial = re.search(r"<tutorials>([\s\S]*?)</tutorials>", full_content).group(1)

        # Create a Document instance
        documents.append(Document(
            page_content=tokenize(index + '\n' + dir_structure),
>>>>>>> 23d5e4c5
            metadata={
                "full_content": full_content,  # 存完整内容
                "case_name": case_name,
                "case_domain": case_domain,
                "case_category": case_category,
                "case_solver": case_solver,
                'dir_structure': case_directory_structure,
                'tutorials': detailed_tutorial
            }
        )
        documents.append(doc)
        print(f"  ✅ 文档创建成功")

    print(f"\n📊 共创建 {len(documents)} 个文档，开始生成向量嵌入...")

    # 4. 计算嵌入并存入FAISS
    embedding_model = OpenAIEmbeddings(model="text-embedding-3-small")
    vectordb = FAISS.from_documents(documents, embedding_model)
    print(f"✅ 向量嵌入生成完成，数据库大小: {vectordb.index.ntotal}")

    # 5. 保存FAISS索引
    persist_directory = os.path.join(database_path, "faiss/openfoam_tutorials_details")
    print(f"💾 保存FAISS索引到: {persist_directory}")
    vectordb.save_local(persist_directory)
    print(f"🎉 {len(documents)} cases indexed successfully with metadata! Saved at: {persist_directory}")

if __name__ == "__main__":
    main()
    <|MERGE_RESOLUTION|>--- conflicted
+++ resolved
@@ -74,43 +74,14 @@
 
         # 提取<index>内容
         index_match = re.search(r"<index>(.*?)</index>", match, re.DOTALL)
-<<<<<<< HEAD
-        if not index_match:
-            print("  ❌ 未找到<index>标签，跳过")
-            continue
-        index_content = index_match.group(1).strip()
-        print(f"  📝 index内容预览: {index_content[:100]}...")
-
-        # 提取元数据字段
-=======
         index_content = index_match.group(1).strip()  # Extract `<index>` content
         index = index_match.group(0) # include the tags for indexing
         
         # Extract metadata fields
->>>>>>> 23d5e4c5
         case_name = extract_field("case name", index_content)
         case_domain = extract_field("case domain", index_content)
         case_category = extract_field("case category", index_content)
         case_solver = extract_field("case solver", index_content)
-<<<<<<< HEAD
-        print(f"  🏷️ 名称: {case_name}, 域: {case_domain}, 类别: {case_category}, 求解器: {case_solver}")
-
-        # 提取目录结构
-        dir_match = re.search(r"<directory_structure>([\s\S]*?)</directory_structure>", full_content)
-        case_directory_structure = dir_match.group(1) if dir_match else "Unknown"
-        print(f"  📂 目录结构长度: {len(case_directory_structure)} 字符")
-        print(f"  📂 目录结构预览: {case_directory_structure[:100]}...")
-
-        # 提取详细教程内容
-        tut_match = re.search(r"<tutorials>([\s\S]*?)</tutorials>", full_content)
-        detailed_tutorial = tut_match.group(1) if tut_match else "Unknown"
-        print(f"  📖 教程内容长度: {len(detailed_tutorial)} 字符")
-        print(f"  📖 教程内容预览: {detailed_tutorial[:100]}...")
-
-        # 创建Document对象
-        doc = Document(
-            page_content=tokenize(index_content + case_directory_structure),  # 用index+目录结构做向量化
-=======
         directory_structure = re.search(r"<directory_structure>([\s\S]*?)</directory_structure>", full_content)
         case_directory_structure = directory_structure.group(1) # keep only the content for metadata
         dir_structure = directory_structure.group(0) # include the tags for indexing
@@ -119,7 +90,6 @@
         # Create a Document instance
         documents.append(Document(
             page_content=tokenize(index + '\n' + dir_structure),
->>>>>>> 23d5e4c5
             metadata={
                 "full_content": full_content,  # 存完整内容
                 "case_name": case_name,
