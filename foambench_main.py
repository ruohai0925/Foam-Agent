--- conflicted
+++ resolved
@@ -145,11 +145,6 @@
     if not os.path.exists(f"{script_dir}/database/faiss/openfoam_tutorials_details"):
         SCRIPTS.append(f"python database/script/faiss_tutorials_details.py --database_path=./database")
     
-<<<<<<< HEAD
-    print(f"python src/main.py --prompt_path='{args.prompt_path}' --output_dir='{args.output}'")
-    
-    # 添加主要的基准测试工作流程脚本
-=======
     # Build main workflow command with optional custom mesh path
     main_cmd = f"python src/main.py --prompt_path='{args.prompt_path}' --output_dir='{args.output}'"
     if args.custom_mesh_path:
@@ -157,7 +152,6 @@
     
     print(f"Main workflow command: {main_cmd}")
     # Main workflow
->>>>>>> c6891926
     SCRIPTS.extend([
         main_cmd
     ])
@@ -169,11 +163,6 @@
     print("Workflow completed successfully.")
 
 if __name__ == "__main__":
-<<<<<<< HEAD
-    # 使用示例：
-    # python foambench_main.py --openfoam_path $WM_PROJECT_DIR --output ./output --prompt_path "./user_requirement.txt"
-=======
     ## python foambench_main.py --openfoam_path $WM_PROJECT_DIR --output ./output --prompt_path "./user_requirement.txt"
     ## python foambench_main.py --openfoam_path $WM_PROJECT_DIR --output ./output --prompt_path "./user_requirement.txt" --custom_mesh_path "./my_mesh.msh"
->>>>>>> c6891926
     main()