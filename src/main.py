# main.py
# Foam-Agent 主程序文件
# 该文件实现了基于LangGraph的OpenFOAM工作流自动化系统
# 通过多智能体协作完成从用户需求到CFD仿真的全流程自动化

from dataclasses import dataclass, field
from typing import List, Optional, TypedDict, Literal
from langgraph.graph import StateGraph, START, END  # LangGraph工作流图相关组件
from langgraph.types import Command
<<<<<<< HEAD
import argparse  # 命令行参数解析
from pathlib import Path  # 路径处理
from utils import LLMService  # LLM服务封装
=======
import argparse
from pathlib import Path
from utils import LLMService, GraphState
>>>>>>> c6891926

# 导入配置和各个工作流节点
from config import Config
from nodes.architect_node import architect_node      # 架构师节点：解析用户需求并规划工作
from nodes.meshing_node import meshing_node          # 网格节点：处理自定义网格文件
from nodes.input_writer_node import input_writer_node # 输入文件编写节点：生成OpenFOAM配置文件
from nodes.local_runner_node import local_runner_node # 本地运行节点：执行本地仿真
from nodes.reviewer_node import reviewer_node        # 审查节点：分析错误并提供修复建议
from nodes.visualization_node import visualization_node # 可视化节点：生成结果图表
from nodes.hpc_runner_node import hpc_runner_node    # HPC运行节点：在高性能计算集群上执行仿真

# 导入路由函数和工作流状态定义
from router_func import (
<<<<<<< HEAD
    GraphState,                    # 工作流状态数据结构
    route_after_architect,         # 架构师节点后的路由逻辑
    route_after_input_writer,      # 输入文件编写节点后的路由逻辑
    route_after_runner,            # 运行节点后的路由逻辑
    route_after_reviewer           # 审查节点后的路由逻辑
=======
    route_after_architect, 
    route_after_input_writer, 
    route_after_runner, 
    route_after_reviewer
>>>>>>> c6891926
)
import json

def create_foam_agent_graph() -> StateGraph:
    """
    创建OpenFOAM智能体工作流图
    
    该函数定义了整个CFD仿真工作流的节点和边，构建了一个有向图结构：
    - START -> architect: 从架构师节点开始
    - architect -> meshing/input_writer: 根据是否需要自定义网格决定路径
    - meshing -> input_writer: 网格处理后进入输入文件编写
    - input_writer -> local_runner/hpc_runner: 根据配置选择运行环境
    - runner -> reviewer/visualization/END: 根据运行结果决定下一步
    - reviewer -> input_writer/visualization/END: 错误修复后重新运行或结束
    
    Returns:
        StateGraph: 编译后的工作流图对象
    """
    
    # 创建工作流图实例，使用GraphState作为状态类型
    workflow = StateGraph(GraphState)
    
    # 添加所有工作流节点
    workflow.add_node("architect", architect_node)        # 架构师：需求分析和规划
    workflow.add_node("meshing", meshing_node)            # 网格处理：自定义网格文件处理
    workflow.add_node("input_writer", input_writer_node)  # 输入文件编写：生成OpenFOAM配置
    workflow.add_node("local_runner", local_runner_node)  # 本地运行：本地环境执行仿真
    workflow.add_node("hpc_runner", hpc_runner_node)      # HPC运行：集群环境执行仿真
    workflow.add_node("reviewer", reviewer_node)          # 审查：错误分析和修复
    workflow.add_node("visualization", visualization_node) # 可视化：结果图表生成
    
    # 定义工作流的边（节点间的连接关系）
    workflow.add_edge(START, "architect")  # 工作流从架构师节点开始
    
    # 条件边：根据架构师节点的输出决定下一步路径
    workflow.add_conditional_edges("architect", route_after_architect)
    
    # 固定边：网格处理后直接进入输入文件编写
    workflow.add_edge("meshing", "input_writer")
    
    # 条件边：根据输入文件编写结果决定运行环境
    workflow.add_conditional_edges("input_writer", route_after_input_writer)
    
    # 条件边：根据运行结果决定下一步（错误检查、可视化或结束）
    workflow.add_conditional_edges("hpc_runner", route_after_runner)
    workflow.add_conditional_edges("local_runner", route_after_runner)
    
    # 条件边：根据审查结果决定是否重新运行或结束
    workflow.add_conditional_edges("reviewer", route_after_reviewer)
    
    # 固定边：可视化完成后结束工作流
    workflow.add_edge("visualization", END)

    # # 打印工作流图结构
    # print(workflow.draw_mermaid_png())
    # # ascii graph
    # print(workflow.get_graph().draw_ascii())
    
    return workflow

<<<<<<< HEAD
def initialize_state(user_requirement: str, config: Config) -> GraphState:
    """
    初始化工作流状态
    
    该函数创建并初始化工作流的初始状态，包括：
    - 用户需求文本
    - 系统配置参数
    - 案例统计信息（从数据库加载）
    - 各种中间状态字段的初始值
    
    Args:
        user_requirement (str): 用户的CFD仿真需求描述
        config (Config): 系统配置对象
        
    Returns:
        GraphState: 初始化完成的工作流状态对象
    """
    # 从数据库加载OpenFOAM案例统计信息
    # 这些统计信息用于帮助LLM理解可用的案例类型和配置选项
    case_stats_file_path = f"{config.database_path}/raw/openfoam_case_stats.json"
    print(f"📊 正在加载案例统计信息...")
    print(f"    📁 文件路径: {case_stats_file_path}")
    
    try:
        with open(case_stats_file_path, "r", encoding="utf-8") as f:
            case_stats = json.load(f)
        
        print(f"✅ 成功加载案例统计信息:")
        print(f"    🏷️  案例领域 (case_domain): {len(case_stats['case_domain'])} 个")
        print(f"        📋 可选值: {case_stats['case_domain']}")
        print(f"    🏷️  案例类别 (case_category): {len(case_stats['case_category'])} 个")
        print(f"        📋 可选值: {case_stats['case_category']}")
        print(f"    🏷️  案例名称 (case_name): {len(case_stats['case_name'])} 个")
        print(f"        📋 可选值: {case_stats['case_name']}")
        print(f"    🏷️  案例求解器 (case_solver): {len(case_stats['case_solver'])} 个")
        print(f"        📋 可选值: {case_stats['case_solver']}")
        
        print(f"    💡 这些统计信息来自OpenFOAM教程案例的自动分析")
        print(f"    💡 用于限制LLM输出格式，确保生成的案例信息符合现有案例库")
        
    except FileNotFoundError:
        print(f"❌ 错误: 找不到案例统计文件 {case_stats_file_path}")
        print(f"    💡 请先运行数据库初始化脚本生成统计信息")
        raise
    except json.JSONDecodeError as e:
        print(f"❌ 错误: 案例统计文件格式错误: {e}")
        raise
    except Exception as e:
        print(f"❌ 错误: 加载案例统计信息失败: {e}")
        raise
    
    # 创建初始状态对象，包含所有必要的字段
    state = GraphState(
        # 核心输入参数
        user_requirement=user_requirement,  # 用户需求文本
        config=config,                      # 系统配置
        
        # 案例基本信息（将在工作流中逐步填充）
        case_dir="",                        # 案例目录路径
        tutorial="",                        # 参考教程名称
        case_name="",                       # 案例名称
        subtasks=[],                        # 子任务列表
        current_subtask_index=0,            # 当前子任务索引
        
        # 错误处理相关
        error_command=None,                 # 出错的命令
        error_content=None,                 # 错误内容
        loop_count=0,                       # 循环次数（用于防止无限循环）
        
        # LLM服务实例
        llm_service=LLMService(config),     # 大语言模型服务
        
        # 参考信息（从FAISS数据库检索）
        case_stats=case_stats,              # 案例统计信息
        tutorial_reference=None,            # 教程参考信息
        case_path_reference=None,           # 案例路径参考
        dir_structure_reference=None,       # 目录结构参考
        case_info=None,                     # 案例详细信息
        allrun_reference=None,              # allrun脚本参考
        
        # 工作流中间状态
        dir_structure=None,                 # 目录结构
        commands=None,                      # 执行的命令列表
        foamfiles=None,                     # OpenFOAM文件内容
        error_logs=None,                    # 错误日志
        history_text=None,                  # 历史文本
        
        # 案例分类信息
        case_domain=None,                   # 案例领域（如incompressible, compressible等）
        case_category=None,                 # 案例类别
        case_solver=None,                   # 求解器类型
        
        # 网格相关字段
        mesh_info=None,                     # 网格信息
        mesh_commands=None,                 # 网格处理命令
        mesh_file_destination=None,         # 网格文件目标位置
        custom_mesh_used=None               # 是否使用自定义网格
=======
def initialize_state(user_requirement: str, config: Config, custom_mesh_path: Optional[str] = None) -> GraphState:
    case_stats = json.load(open(f"{config.database_path}/raw/openfoam_case_stats.json", "r"))
    mesh_type = "custom_mesh" if custom_mesh_path else "standard_mesh"
    state = GraphState(
        user_requirement=user_requirement,
        config=config,
        case_dir="",
        tutorial="",
        case_name="",
        subtasks=[],
        current_subtask_index=0,
        error_command=None,
        error_content=None,
        loop_count=0,
        llm_service=LLMService(config),
        case_stats=case_stats,
        tutorial_reference=None,
        case_path_reference=None,
        dir_structure_reference=None,
        case_info=None,
        allrun_reference=None,
        dir_structure=None,
        commands=None,
        foamfiles=None,
        error_logs=None,
        history_text=None,
        case_domain=None,
        case_category=None,
        case_solver=None,
        mesh_info=None,
        mesh_commands=None,
        custom_mesh_used=None,
        mesh_type=mesh_type,
        custom_mesh_path=custom_mesh_path,
        review_analysis=None,
        input_writer_mode="initial"
>>>>>>> c6891926
    )
    if custom_mesh_path:
        print(f"Custom mesh path: {custom_mesh_path}")
    else:
        print("No custom mesh path provided.")
    return state

<<<<<<< HEAD
def main(user_requirement: str, config: Config):
    """
    主函数：运行OpenFOAM工作流
    
    这是整个系统的核心入口函数，负责：
    1. 创建工作流图并编译
    2. 初始化工作流状态
    3. 执行工作流
    4. 处理结果和统计信息
    
    Args:
        user_requirement (str): 用户的CFD仿真需求描述
        config (Config): 系统配置对象
    """
=======
def main(user_requirement: str, config: Config, custom_mesh_path: Optional[str] = None):
    """Main function to run the OpenFOAM workflow."""
>>>>>>> c6891926
    
    # 步骤1：创建并编译工作流图
    workflow = create_foam_agent_graph()
    app = workflow.compile()  # 编译工作流图，生成可执行的应用
    
<<<<<<< HEAD
    # 步骤2：初始化工作流状态
    initial_state = initialize_state(user_requirement, config)
=======
    # Initialize the state
    initial_state = initialize_state(user_requirement, config, custom_mesh_path)
>>>>>>> c6891926
    
    print("Starting Foam-Agent...")  # 开始执行提示
    
    # 步骤3：执行工作流
    try:
        # 调用工作流，传入初始状态
        result = app.invoke(initial_state)
        print("Workflow completed successfully!")  # 成功完成提示
        
        # 步骤4：输出最终统计信息
        # 如果LLM服务存在，打印使用统计（如API调用次数、token使用量等）
        if result.get("llm_service"):
            result["llm_service"].print_statistics()
        
        # 注释掉的调试信息：打印最终状态
        # print(f"Final state: {result}")
        
    except Exception as e:
        # 异常处理：捕获并报告工作流执行错误
        print(f"Workflow failed with error: {e}")
        raise  # 重新抛出异常，便于调试

if __name__ == "__main__":
    """
    程序入口点：命令行接口
    
    当直接运行此脚本时，会：
    1. 解析命令行参数
    2. 加载用户需求文件
    3. 初始化配置
    4. 启动主工作流
    """
    # 创建命令行参数解析器
    parser = argparse.ArgumentParser(
        description="Run the OpenFOAM workflow"  # 参数解析器描述
    )
    
    # 定义命令行参数
    parser.add_argument(
        "--prompt_path",  # 用户需求文件路径参数
        type=str,
        default=f"{Path(__file__).parent.parent}/user_requirement.txt",  # 默认路径
        help="User requirement file path for the workflow.",  # 帮助信息，
    )
    parser.add_argument(
        "--output_dir",  # 输出目录参数
        type=str,
        default="",  # 默认为空，使用配置中的默认目录
        help="Output directory for the workflow.",  # 帮助信息
    )
    parser.add_argument(
        "--custom_mesh_path",
        type=str,
        default=None,
        help="Path to custom mesh file (e.g., .msh, .stl, .obj). If not provided, no custom mesh will be used.",
    )
    
    # 解析命令行参数
    args = parser.parse_args()
    print(args)  # 打印解析后的参数
    
    # 初始化系统配置
    config = Config()
    
    # 如果指定了输出目录，更新配置
    if args.output_dir != "":
        config.case_dir = args.output_dir
    
    # 读取用户需求文件
    with open(args.prompt_path, 'r') as f:
        user_requirement = f.read()
    
<<<<<<< HEAD
    # 启动主工作流
    main(user_requirement, config)
=======
    main(user_requirement, config, args.custom_mesh_path)
>>>>>>> c6891926
<|MERGE_RESOLUTION|>--- conflicted
+++ resolved
@@ -7,17 +7,10 @@
 from typing import List, Optional, TypedDict, Literal
 from langgraph.graph import StateGraph, START, END  # LangGraph工作流图相关组件
 from langgraph.types import Command
-<<<<<<< HEAD
-import argparse  # 命令行参数解析
-from pathlib import Path  # 路径处理
-from utils import LLMService  # LLM服务封装
-=======
 import argparse
 from pathlib import Path
 from utils import LLMService, GraphState
->>>>>>> c6891926
-
-# 导入配置和各个工作流节点
+
 from config import Config
 from nodes.architect_node import architect_node      # 架构师节点：解析用户需求并规划工作
 from nodes.meshing_node import meshing_node          # 网格节点：处理自定义网格文件
@@ -29,18 +22,10 @@
 
 # 导入路由函数和工作流状态定义
 from router_func import (
-<<<<<<< HEAD
-    GraphState,                    # 工作流状态数据结构
-    route_after_architect,         # 架构师节点后的路由逻辑
-    route_after_input_writer,      # 输入文件编写节点后的路由逻辑
-    route_after_runner,            # 运行节点后的路由逻辑
-    route_after_reviewer           # 审查节点后的路由逻辑
-=======
     route_after_architect, 
     route_after_input_writer, 
     route_after_runner, 
     route_after_reviewer
->>>>>>> c6891926
 )
 import json
 
@@ -101,105 +86,6 @@
     
     return workflow
 
-<<<<<<< HEAD
-def initialize_state(user_requirement: str, config: Config) -> GraphState:
-    """
-    初始化工作流状态
-    
-    该函数创建并初始化工作流的初始状态，包括：
-    - 用户需求文本
-    - 系统配置参数
-    - 案例统计信息（从数据库加载）
-    - 各种中间状态字段的初始值
-    
-    Args:
-        user_requirement (str): 用户的CFD仿真需求描述
-        config (Config): 系统配置对象
-        
-    Returns:
-        GraphState: 初始化完成的工作流状态对象
-    """
-    # 从数据库加载OpenFOAM案例统计信息
-    # 这些统计信息用于帮助LLM理解可用的案例类型和配置选项
-    case_stats_file_path = f"{config.database_path}/raw/openfoam_case_stats.json"
-    print(f"📊 正在加载案例统计信息...")
-    print(f"    📁 文件路径: {case_stats_file_path}")
-    
-    try:
-        with open(case_stats_file_path, "r", encoding="utf-8") as f:
-            case_stats = json.load(f)
-        
-        print(f"✅ 成功加载案例统计信息:")
-        print(f"    🏷️  案例领域 (case_domain): {len(case_stats['case_domain'])} 个")
-        print(f"        📋 可选值: {case_stats['case_domain']}")
-        print(f"    🏷️  案例类别 (case_category): {len(case_stats['case_category'])} 个")
-        print(f"        📋 可选值: {case_stats['case_category']}")
-        print(f"    🏷️  案例名称 (case_name): {len(case_stats['case_name'])} 个")
-        print(f"        📋 可选值: {case_stats['case_name']}")
-        print(f"    🏷️  案例求解器 (case_solver): {len(case_stats['case_solver'])} 个")
-        print(f"        📋 可选值: {case_stats['case_solver']}")
-        
-        print(f"    💡 这些统计信息来自OpenFOAM教程案例的自动分析")
-        print(f"    💡 用于限制LLM输出格式，确保生成的案例信息符合现有案例库")
-        
-    except FileNotFoundError:
-        print(f"❌ 错误: 找不到案例统计文件 {case_stats_file_path}")
-        print(f"    💡 请先运行数据库初始化脚本生成统计信息")
-        raise
-    except json.JSONDecodeError as e:
-        print(f"❌ 错误: 案例统计文件格式错误: {e}")
-        raise
-    except Exception as e:
-        print(f"❌ 错误: 加载案例统计信息失败: {e}")
-        raise
-    
-    # 创建初始状态对象，包含所有必要的字段
-    state = GraphState(
-        # 核心输入参数
-        user_requirement=user_requirement,  # 用户需求文本
-        config=config,                      # 系统配置
-        
-        # 案例基本信息（将在工作流中逐步填充）
-        case_dir="",                        # 案例目录路径
-        tutorial="",                        # 参考教程名称
-        case_name="",                       # 案例名称
-        subtasks=[],                        # 子任务列表
-        current_subtask_index=0,            # 当前子任务索引
-        
-        # 错误处理相关
-        error_command=None,                 # 出错的命令
-        error_content=None,                 # 错误内容
-        loop_count=0,                       # 循环次数（用于防止无限循环）
-        
-        # LLM服务实例
-        llm_service=LLMService(config),     # 大语言模型服务
-        
-        # 参考信息（从FAISS数据库检索）
-        case_stats=case_stats,              # 案例统计信息
-        tutorial_reference=None,            # 教程参考信息
-        case_path_reference=None,           # 案例路径参考
-        dir_structure_reference=None,       # 目录结构参考
-        case_info=None,                     # 案例详细信息
-        allrun_reference=None,              # allrun脚本参考
-        
-        # 工作流中间状态
-        dir_structure=None,                 # 目录结构
-        commands=None,                      # 执行的命令列表
-        foamfiles=None,                     # OpenFOAM文件内容
-        error_logs=None,                    # 错误日志
-        history_text=None,                  # 历史文本
-        
-        # 案例分类信息
-        case_domain=None,                   # 案例领域（如incompressible, compressible等）
-        case_category=None,                 # 案例类别
-        case_solver=None,                   # 求解器类型
-        
-        # 网格相关字段
-        mesh_info=None,                     # 网格信息
-        mesh_commands=None,                 # 网格处理命令
-        mesh_file_destination=None,         # 网格文件目标位置
-        custom_mesh_used=None               # 是否使用自定义网格
-=======
 def initialize_state(user_requirement: str, config: Config, custom_mesh_path: Optional[str] = None) -> GraphState:
     case_stats = json.load(open(f"{config.database_path}/raw/openfoam_case_stats.json", "r"))
     mesh_type = "custom_mesh" if custom_mesh_path else "standard_mesh"
@@ -236,7 +122,6 @@
         custom_mesh_path=custom_mesh_path,
         review_analysis=None,
         input_writer_mode="initial"
->>>>>>> c6891926
     )
     if custom_mesh_path:
         print(f"Custom mesh path: {custom_mesh_path}")
@@ -244,37 +129,15 @@
         print("No custom mesh path provided.")
     return state
 
-<<<<<<< HEAD
-def main(user_requirement: str, config: Config):
-    """
-    主函数：运行OpenFOAM工作流
-    
-    这是整个系统的核心入口函数，负责：
-    1. 创建工作流图并编译
-    2. 初始化工作流状态
-    3. 执行工作流
-    4. 处理结果和统计信息
-    
-    Args:
-        user_requirement (str): 用户的CFD仿真需求描述
-        config (Config): 系统配置对象
-    """
-=======
 def main(user_requirement: str, config: Config, custom_mesh_path: Optional[str] = None):
     """Main function to run the OpenFOAM workflow."""
->>>>>>> c6891926
     
     # 步骤1：创建并编译工作流图
     workflow = create_foam_agent_graph()
     app = workflow.compile()  # 编译工作流图，生成可执行的应用
     
-<<<<<<< HEAD
-    # 步骤2：初始化工作流状态
-    initial_state = initialize_state(user_requirement, config)
-=======
     # Initialize the state
     initial_state = initialize_state(user_requirement, config, custom_mesh_path)
->>>>>>> c6891926
     
     print("Starting Foam-Agent...")  # 开始执行提示
     
@@ -309,21 +172,19 @@
     """
     # 创建命令行参数解析器
     parser = argparse.ArgumentParser(
-        description="Run the OpenFOAM workflow"  # 参数解析器描述
-    )
-    
-    # 定义命令行参数
+        description="Run the OpenFOAM workflow"
+    )
     parser.add_argument(
-        "--prompt_path",  # 用户需求文件路径参数
+        "--prompt_path",
         type=str,
-        default=f"{Path(__file__).parent.parent}/user_requirement.txt",  # 默认路径
-        help="User requirement file path for the workflow.",  # 帮助信息，
+        default=f"{Path(__file__).parent.parent}/user_requirement.txt",
+        help="User requirement file path for the workflow.",
     )
     parser.add_argument(
-        "--output_dir",  # 输出目录参数
+        "--output_dir",
         type=str,
-        default="",  # 默认为空，使用配置中的默认目录
-        help="Output directory for the workflow.",  # 帮助信息
+        default="",
+        help="Output directory for the workflow.",
     )
     parser.add_argument(
         "--custom_mesh_path",
@@ -347,9 +208,4 @@
     with open(args.prompt_path, 'r') as f:
         user_requirement = f.read()
     
-<<<<<<< HEAD
-    # 启动主工作流
-    main(user_requirement, config)
-=======
-    main(user_requirement, config, args.custom_mesh_path)
->>>>>>> c6891926
+    main(user_requirement, config, args.custom_mesh_path)