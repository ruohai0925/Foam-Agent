# main.py
# Foam-Agent 主程序文件
# 该文件实现了基于LangGraph的OpenFOAM工作流自动化系统
# 通过多智能体协作完成从用户需求到CFD仿真的全流程自动化

from dataclasses import dataclass, field
from typing import List, Optional, TypedDict, Literal
from langgraph.graph import StateGraph, START, END  # LangGraph工作流图相关组件
from langgraph.types import Command
import argparse
from pathlib import Path
from utils import LLMService, GraphState

# 导入配置和各个工作流节点
from config import Config
from nodes.architect_node import architect_node      # 架构师节点：解析用户需求并规划工作
from nodes.meshing_node import meshing_node          # 网格节点：处理自定义网格文件
from nodes.input_writer_node import input_writer_node # 输入文件编写节点：生成OpenFOAM配置文件
from nodes.local_runner_node import local_runner_node # 本地运行节点：执行本地仿真
from nodes.reviewer_node import reviewer_node        # 审查节点：分析错误并提供修复建议
from nodes.visualization_node import visualization_node # 可视化节点：生成结果图表
from nodes.hpc_runner_node import hpc_runner_node    # HPC运行节点：在高性能计算集群上执行仿真

# 导入路由函数和工作流状态定义
from router_func import (
    route_after_architect, 
    route_after_input_writer, 
    route_after_runner, 
    route_after_reviewer
)
import json

def create_foam_agent_graph() -> StateGraph:
    """
    创建OpenFOAM智能体工作流图
    
    该函数定义了整个CFD仿真工作流的节点和边，构建了一个有向图结构：
    - START -> architect: 从架构师节点开始
    - architect -> meshing/input_writer: 根据是否需要自定义网格决定路径
    - meshing -> input_writer: 网格处理后进入输入文件编写
    - input_writer -> local_runner/hpc_runner: 根据配置选择运行环境
    - runner -> reviewer/visualization/END: 根据运行结果决定下一步
    - reviewer -> input_writer/visualization/END: 错误修复后重新运行或结束
<<<<<<< HEAD
    
    Returns:
        StateGraph: 编译后的工作流图对象
    """
    
=======
    
    Returns:
        StateGraph: 编译后的工作流图对象
    """
    
>>>>>>> 6d792459
    # 创建工作流图实例，使用GraphState作为状态类型
    workflow = StateGraph(GraphState)
    
    # 添加所有工作流节点
    workflow.add_node("architect", architect_node)        # 架构师：需求分析和规划
    workflow.add_node("meshing", meshing_node)            # 网格处理：自定义网格文件处理
    workflow.add_node("input_writer", input_writer_node)  # 输入文件编写：生成OpenFOAM配置
    workflow.add_node("local_runner", local_runner_node)  # 本地运行：本地环境执行仿真
    workflow.add_node("hpc_runner", hpc_runner_node)      # HPC运行：集群环境执行仿真
    workflow.add_node("reviewer", reviewer_node)          # 审查：错误分析和修复
    workflow.add_node("visualization", visualization_node) # 可视化：结果图表生成
    
    # 定义工作流的边（节点间的连接关系）
    workflow.add_edge(START, "architect")  # 工作流从架构师节点开始
    
    # 条件边：根据架构师节点的输出决定下一步路径
    workflow.add_conditional_edges("architect", route_after_architect)
    
    # 固定边：网格处理后直接进入输入文件编写
    workflow.add_edge("meshing", "input_writer")
    
    # 条件边：根据输入文件编写结果决定运行环境
    workflow.add_conditional_edges("input_writer", route_after_input_writer)
    
    # 条件边：根据运行结果决定下一步（错误检查、可视化或结束）
    workflow.add_conditional_edges("hpc_runner", route_after_runner)
    workflow.add_conditional_edges("local_runner", route_after_runner)
    
    # 条件边：根据审查结果决定是否重新运行或结束
    workflow.add_conditional_edges("reviewer", route_after_reviewer)
    
    # 固定边：可视化完成后结束工作流
    workflow.add_edge("visualization", END)

    # # 打印工作流图结构
    # print(workflow.draw_mermaid_png())
    # # ascii graph
    # print(workflow.get_graph().draw_ascii())
    
    return workflow

def initialize_state(user_requirement: str, config: Config, custom_mesh_path: Optional[str] = None) -> GraphState:
    case_stats = json.load(open(f"{config.database_path}/raw/openfoam_case_stats.json", "r"))
    # mesh_type = "custom_mesh" if custom_mesh_path else "standard_mesh"
    state = GraphState(
        user_requirement=user_requirement,
        config=config,
        case_dir="",
        tutorial="",
        case_name="",
        subtasks=[],
        current_subtask_index=0,
        error_command=None,
        error_content=None,
        loop_count=0,
        llm_service=LLMService(config),
        case_stats=case_stats,
        tutorial_reference=None,
        case_path_reference=None,
        dir_structure_reference=None,
        case_info=None,
        allrun_reference=None,
        dir_structure=None,
        commands=None,
        foamfiles=None,
        error_logs=None,
        history_text=None,
        case_domain=None,
        case_category=None,
        case_solver=None,
        mesh_info=None,
        mesh_commands=None,
        custom_mesh_used=None,
        mesh_type=None,
        custom_mesh_path=custom_mesh_path,
        review_analysis=None,
        input_writer_mode="initial"
    )
    if custom_mesh_path:
        print(f"Custom mesh path: {custom_mesh_path}")
    else:
        print("No custom mesh path provided.")
    return state

def main(user_requirement: str, config: Config, custom_mesh_path: Optional[str] = None):
    """Main function to run the OpenFOAM workflow.
    
<<<<<<< HEAD
    这是整个系统的核心入口函数，负责：
    1. 创建工作流图并编译
    2. 初始化工作流状态
    3. 执行工作流
    4. 处理结果和统计信息
    
    Args:
        user_requirement (str): 用户的CFD仿真需求描述
        config (Config): 系统配置对象
    """
    
=======
>>>>>>> 6d792459
    # 步骤1：创建并编译工作流图
    workflow = create_foam_agent_graph()
    app = workflow.compile()  # 编译工作流图，生成可执行的应用
    
    # Initialize the state
    initial_state = initialize_state(user_requirement, config, custom_mesh_path)
    
    print("Starting Foam-Agent...")  # 开始执行提示
    
    # 步骤3：执行工作流
    try:
        # 调用工作流，传入初始状态
        result = app.invoke(initial_state)
        print("Workflow completed successfully!")  # 成功完成提示
        
        # 步骤4：输出最终统计信息
        # 如果LLM服务存在，打印使用统计（如API调用次数、token使用量等）
        if result.get("llm_service"):
            result["llm_service"].print_statistics()
        
        # 注释掉的调试信息：打印最终状态
        # print(f"Final state: {result}")
        
    except Exception as e:
        # 异常处理：捕获并报告工作流执行错误
        print(f"Workflow failed with error: {e}")
        raise  # 重新抛出异常，便于调试

if __name__ == "__main__":
    """
    程序入口点：命令行接口
    
    当直接运行此脚本时，会：
    1. 解析命令行参数
    2. 加载用户需求文件
    3. 初始化配置
    4. 启动主工作流
    """
    # 创建命令行参数解析器
    parser = argparse.ArgumentParser(
        description="Run the OpenFOAM workflow"  # 参数解析器描述
    )
    parser.add_argument(
        "--custom_mesh_path",
        type=str,
        default=None,
        help="Path to custom mesh file (e.g., .msh, .stl, .obj). If not provided, no custom mesh will be used.",
    )
    
    # 定义命令行参数
    parser.add_argument(
        "--prompt_path",  # 用户需求文件路径参数
        type=str,
        default=f"{Path(__file__).parent.parent}/user_requirement.txt",  # 默认路径
        help="User requirement file path for the workflow.",  # 帮助信息，
    )
    parser.add_argument(
        "--output_dir",  # 输出目录参数
        type=str,
        default="",  # 默认为空，使用配置中的默认目录
        help="Output directory for the workflow.",  # 帮助信息
    )
    
    # 解析命令行参数
    args = parser.parse_args()
    print(args)  # 打印解析后的参数
    
    # 初始化系统配置
    config = Config()
    
    # 如果指定了输出目录，更新配置
    if args.output_dir != "":
        config.case_dir = args.output_dir
    
    # 读取用户需求文件
    with open(args.prompt_path, 'r') as f:
        user_requirement = f.read()
    
    main(user_requirement, config, args.custom_mesh_path)<|MERGE_RESOLUTION|>--- conflicted
+++ resolved
@@ -11,7 +11,6 @@
 from pathlib import Path
 from utils import LLMService, GraphState
 
-# 导入配置和各个工作流节点
 from config import Config
 from nodes.architect_node import architect_node      # 架构师节点：解析用户需求并规划工作
 from nodes.meshing_node import meshing_node          # 网格节点：处理自定义网格文件
@@ -41,19 +40,11 @@
     - input_writer -> local_runner/hpc_runner: 根据配置选择运行环境
     - runner -> reviewer/visualization/END: 根据运行结果决定下一步
     - reviewer -> input_writer/visualization/END: 错误修复后重新运行或结束
-<<<<<<< HEAD
     
     Returns:
         StateGraph: 编译后的工作流图对象
     """
     
-=======
-    
-    Returns:
-        StateGraph: 编译后的工作流图对象
-    """
-    
->>>>>>> 6d792459
     # 创建工作流图实例，使用GraphState作为状态类型
     workflow = StateGraph(GraphState)
     
@@ -141,7 +132,6 @@
 def main(user_requirement: str, config: Config, custom_mesh_path: Optional[str] = None):
     """Main function to run the OpenFOAM workflow.
     
-<<<<<<< HEAD
     这是整个系统的核心入口函数，负责：
     1. 创建工作流图并编译
     2. 初始化工作流状态
@@ -152,9 +142,8 @@
         user_requirement (str): 用户的CFD仿真需求描述
         config (Config): 系统配置对象
     """
-    
-=======
->>>>>>> 6d792459
+    """Main function to run the OpenFOAM workflow."""
+    
     # 步骤1：创建并编译工作流图
     workflow = create_foam_agent_graph()
     app = workflow.compile()  # 编译工作流图，生成可执行的应用
@@ -195,7 +184,19 @@
     """
     # 创建命令行参数解析器
     parser = argparse.ArgumentParser(
-        description="Run the OpenFOAM workflow"  # 参数解析器描述
+        description="Run the OpenFOAM workflow"
+    )
+    parser.add_argument(
+        "--prompt_path",
+        type=str,
+        default=f"{Path(__file__).parent.parent}/user_requirement.txt",
+        help="User requirement file path for the workflow.",
+    )
+    parser.add_argument(
+        "--output_dir",
+        type=str,
+        default="",
+        help="Output directory for the workflow.",
     )
     parser.add_argument(
         "--custom_mesh_path",
@@ -204,20 +205,6 @@
         help="Path to custom mesh file (e.g., .msh, .stl, .obj). If not provided, no custom mesh will be used.",
     )
     
-    # 定义命令行参数
-    parser.add_argument(
-        "--prompt_path",  # 用户需求文件路径参数
-        type=str,
-        default=f"{Path(__file__).parent.parent}/user_requirement.txt",  # 默认路径
-        help="User requirement file path for the workflow.",  # 帮助信息，
-    )
-    parser.add_argument(
-        "--output_dir",  # 输出目录参数
-        type=str,
-        default="",  # 默认为空，使用配置中的默认目录
-        help="Output directory for the workflow.",  # 帮助信息
-    )
-    
     # 解析命令行参数
     args = parser.parse_args()
     print(args)  # 打印解析后的参数
