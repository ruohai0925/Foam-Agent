# config.py
# 配置文件模块 - 定义Foam-Agent项目的全局配置参数
from dataclasses import dataclass
from pathlib import Path

@dataclass
class Config:
    """
    Foam-Agent项目配置类
    
    使用dataclass装饰器自动生成__init__、__repr__等方法
    所有参数都有默认值，便于配置管理
    """
    
    # 最大循环次数 - 控制AI代理的最大执行轮次，防止无限循环
    max_loop: int = 10 # 50
    
    # 批处理大小 - 每次处理文档或任务的数量
    batchsize: int = 10
    
    # 搜索文档数量 - 每次搜索时返回的相关文档数量
    searchdocs: int = 2
    
    # 运行次数 - 当前运行的编号，用于目录命名和区分不同运行
    run_times: int = 1  # current run number (for directory naming)
    
    # 数据库路径 - 存储项目数据的目录路径
    # 使用Path(__file__).resolve().parent.parent获取项目根目录
    database_path: Path = Path(__file__).resolve().parent.parent / "database"
    
    # 运行目录 - 存储运行结果和日志的目录路径
    run_directory: Path = Path(__file__).resolve().parent.parent / "runs"
    
    # 案例目录 - 特定案例的目录路径，默认为空字符串
    case_dir: str = ""
<<<<<<< HEAD
    
    # 最大时间限制 - OpenFOAM运行的最大时间限制（秒），超时后自动终止，这个很有意思
    max_time_limit = 36000 # Max time limit after which the openfoam run will be terminated
    
    # 模型提供商 - 指定使用的AI模型服务提供商
    model_provider: str = "openai" # [openai, ollama]
    
    # 模型版本 - 指定使用的具体AI模型版本
=======
    max_time_limit: int = 3600 # Max time limit after which the openfoam run will be terminated, in seconds
    file_dependency_threshold: int = 3000 # threshold length on the similar case; see `nodes/architect_node.py` for details
    model_provider: str = "openai"# [openai, ollama, bedrock]
>>>>>>> 23d5e4c5
    # model_version should be in ["gpt-4o", "deepseek-r1:32b-qwen-distill-fp16", "qwen2.5:32b-instruct"]
    model_version: str = "gpt-4o"
    
    # 温度参数 - 控制AI模型输出的随机性，值越低输出越确定性
    temperature: float = 0.6
    <|MERGE_RESOLUTION|>--- conflicted
+++ resolved
@@ -33,20 +33,9 @@
     
     # 案例目录 - 特定案例的目录路径，默认为空字符串
     case_dir: str = ""
-<<<<<<< HEAD
-    
-    # 最大时间限制 - OpenFOAM运行的最大时间限制（秒），超时后自动终止，这个很有意思
-    max_time_limit = 36000 # Max time limit after which the openfoam run will be terminated
-    
-    # 模型提供商 - 指定使用的AI模型服务提供商
-    model_provider: str = "openai" # [openai, ollama]
-    
-    # 模型版本 - 指定使用的具体AI模型版本
-=======
     max_time_limit: int = 3600 # Max time limit after which the openfoam run will be terminated, in seconds
     file_dependency_threshold: int = 3000 # threshold length on the similar case; see `nodes/architect_node.py` for details
     model_provider: str = "openai"# [openai, ollama, bedrock]
->>>>>>> 23d5e4c5
     # model_version should be in ["gpt-4o", "deepseek-r1:32b-qwen-distill-fp16", "qwen2.5:32b-instruct"]
     model_version: str = "gpt-4o"
     
