# architect_node.py
"""
架构节点模块：负责解析用户需求、查找相似案例并分解任务
主要功能：
1. 将用户需求转换为标准化的案例描述
2. 从FAISS数据库中检索相似的参考案例
3. 将工作分解为可管理的子任务
4. 创建案例目录结构
"""

import os
import re
from utils import save_file, retrieve_faiss, parse_directory_structure
from pydantic import BaseModel, Field
from typing import List
import shutil
from router_func import llm_requires_custom_mesh

# 数据模型定义
class CaseSummaryPydantic(BaseModel):
    """
    案例摘要数据模型：用于标准化用户需求解析结果
    包含案例的基本信息：名称、领域、类别和求解器
    BaseModel：Pydantic的基础类，提供数据验证和序列化功能
    Field(description=...)：为每个字段提供描述，这些描述会被传递给LLM作为输出格式指导
    字段类型str：限制输出必须是字符串类型
    """
    case_name: str = Field(description="name of the case")
    case_domain: str = Field(description="domain of the case, case domain must be one of [basic,combustion,compressible,discreteMethods,DNS,electromagnetics,financial,heatTransfer,incompressible,lagrangian,mesh,multiphase,resources,stressAnalysis].")
    case_category: str = Field(description="category of the case")
    case_solver: str = Field(description="solver of the case")


class SubtaskPydantic(BaseModel):
    """
    子任务数据模型：定义每个子任务的文件和文件夹信息
    """
    file_name: str = Field(description="Name of the OpenFOAM input file")
    folder_name: str = Field(description="Name of the folder where the foamfile should be stored")

class OpenFOAMPlanPydantic(BaseModel):
    """
    OpenFOAM计划数据模型：包含所有子任务的列表
    """
    subtasks: List[SubtaskPydantic] = Field(description="List of subtasks, each with its corresponding file and folder names")


def architect_node(state):
    """
    Architect node: Parse the user requirement to a standard case description,
    finds a similar reference case from the FAISS databases, and splits the work into subtasks.
    Updates state with:
      - case_dir, tutorial, case_name, subtasks.
    
    架构节点主函数：解析用户需求、查找相似案例并分解任务
    执行流程：
    1. 解析用户需求为标准化案例描述
    2. 确定案例目录
    3. 从FAISS数据库检索相似参考案例
    4. 将工作分解为子任务
    """
    # 从状态中获取配置和用户需求
    config = state["config"]
    user_requirement = state["user_requirement"]
    
    print(f"=== 开始架构节点处理 ===")
    print(f"用户需求: {user_requirement}")
    print(f"配置信息: {config}")

    # 步骤1: 将用户需求转换为标准化案例描述
    print(f"\n--- 步骤1: 解析用户需求 ---")
    parse_system_prompt = ("Please transform the following user requirement into a standard case description using a structured format."
                           "The key elements should include case name, case domain, case category, and case solver."
                           f"Note: case domain must be one of {state['case_stats']['case_domain']}."
                           f"Note: case category must be one of {state['case_stats']['case_category']}."
                           f"Note: case solver must be one of {state['case_stats']['case_solver']}."
                           )
    parse_user_prompt = f"User requirement: {user_requirement}."
    
    # 调用LLM服务解析用户需求
    parse_response = state["llm_service"].invoke(parse_user_prompt, parse_system_prompt, pydantic_obj=CaseSummaryPydantic)
    
    # 提取解析结果并处理案例名称（替换空格为下划线）
    case_name = parse_response.case_name.replace(" ", "_")
    case_domain = parse_response.case_domain
    case_category = parse_response.case_category
    case_solver = parse_response.case_solver
    
    # 打印解析结果
    print(f"解析结果:")
    print(f"  - 案例名称: {case_name}")
    print(f"  - 案例领域: {case_domain}")
    print(f"  - 案例类别: {case_category}")
    print(f"  - 案例求解器: {case_solver}")
    
    # 步骤2: 确定案例目录
    print(f"\n--- 步骤2: 确定案例目录 ---")
    if config.case_dir != "":
        # 如果配置中指定了案例目录，直接使用
        case_dir = config.case_dir
        print(f"使用配置指定的案例目录: {case_dir}")
    else:
        # 否则根据运行次数生成目录名
        if config.run_times > 1:
            case_dir = os.path.join(config.run_directory, f"{case_name}_{config.run_times}")
        else:
            case_dir = os.path.join(config.run_directory, case_name)
        print(f"生成案例目录: {case_dir}")
    
    # 如果目录已存在，删除并重新创建
    if os.path.exists(case_dir):
        print(f"警告: 案例目录 {case_dir} 已存在，正在覆盖...")
        shutil.rmtree(case_dir)
    os.makedirs(case_dir)
    
    print(f"成功创建案例目录: {case_dir}")

    # 步骤3: 从FAISS数据库检索相似参考案例
    print(f"\n--- 步骤3: 检索相似参考案例 ---")
<<<<<<< HEAD
    
    # 构建案例信息查询字符串
    case_info = f"case name: {case_name}\ncase domain: {case_domain}\ncase category: {case_category}\ncase solver: {case_solver}"
    print(f"案例信息查询: {case_info}")
    
    # 第一次检索：基于案例信息检索结构
    print(f"正在检索案例结构...")
    faiss_structure_results = retrieve_faiss("openfoam_tutorials_structure", case_info, topk=config.searchdocs)
    print(f"检索到 {len(faiss_structure_results)} 个结构文档:")
    for i, result in enumerate(faiss_structure_results):
        print(f"  文档 {i+1}: case_name={result['case_name']}, case_category={result['case_category']}, case_solver={result['case_solver']}")
    faiss_structure = faiss_structure_results[0]['full_content']
    print(f"检索到结构信息长度: {len(faiss_structure)} 字符")
    
    # 第二次检索：基于结构信息检索详细内容
    print(f"正在检索详细内容...")
    faiss_detailed_results = retrieve_faiss("openfoam_tutorials_details", faiss_structure, topk=config.searchdocs)
    print(f"检索到 {len(faiss_detailed_results)} 个详细文档:")
    for i, result in enumerate(faiss_detailed_results):
        print(f"  文档 {i+1}: case_name={result['case_name']}, case_category={result['case_category']}, case_solver={result['case_solver']}")
    faiss_detailed = faiss_detailed_results[0]['full_content'] # 选择第一个文档，后续可以优化选择最相似的文档
    print(f"检索到详细内容长度: {len(faiss_detailed)} 字符")
    
=======
    
    # 构建案例信息查询字符串
    case_info = f"case name: {case_name}\ncase domain: {case_domain}\ncase category: {case_category}\ncase solver: {case_solver}"
    print(f"案例信息查询: {case_info}")
    
    # 第一次检索：基于案例信息检索结构
    print(f"正在检索案例结构...")
    faiss_structure_results = retrieve_faiss("openfoam_tutorials_structure", case_info, topk=config.searchdocs)
    print(f"检索到 {len(faiss_structure_results)} 个结构文档:")
    for i, result in enumerate(faiss_structure_results):
        print(f"  文档 {i+1}: case_name={result['case_name']}, case_category={result['case_category']}, case_solver={result['case_solver']}")
    faiss_structure = faiss_structure_results[0]['full_content']
    print(f"检索到结构信息长度: {len(faiss_structure)} 字符")
    
    # 第二次检索：基于结构信息检索详细内容
    print(f"正在检索详细内容...")
    faiss_detailed_results = retrieve_faiss("openfoam_tutorials_details", faiss_structure, topk=config.searchdocs)
    print(f"检索到 {len(faiss_detailed_results)} 个详细文档:")
    for i, result in enumerate(faiss_detailed_results):
        print(f"  文档 {i+1}: case_name={result['case_name']}, case_category={result['case_category']}, case_solver={result['case_solver']}")
    faiss_detailed = faiss_detailed_results[0]['full_content'] # 选择第一个文档，后续可以优化选择最相似的文档
    print(f"检索到详细内容长度: {len(faiss_detailed)} 字符")
    
>>>>>>> 6d792459
    # 提取目录结构信息
    dir_structure = re.search(r"<directory_structure>(.*?)</directory_structure>", faiss_detailed, re.DOTALL).group(1).strip()
    print(f"提取的目录结构: {dir_structure}")
    
    # 解析目录结构，统计各目录文件数量
    dir_counts = parse_directory_structure(dir_structure)
    dir_counts_str = ',\n'.join([f"There are {count} files in Directory: {directory}" for directory, count in dir_counts.items()])
    print(f"目录文件统计: {dir_counts_str}")
    
    # 检索Allrun脚本参考
    print(f"正在检索Allrun脚本...")
    index_content = f"<index>\ncase name: {case_name}\ncase solver: {case_solver}</index>\n<directory_structure>{dir_structure}</directory_structure>"
    faiss_allrun = retrieve_faiss("openfoam_allrun_scripts", index_content, topk=config.searchdocs)
    print(f"检索到 {len(faiss_allrun)} 个Allrun脚本:")
    for i, result in enumerate(faiss_allrun):
        print(f"  脚本 {i+1}: case_name={result['case_name']}, case_category={result['case_category']}, case_solver={result['case_solver']}")
    
    # 构建Allrun参考信息
    allrun_reference = "Similar cases are ordered, with smaller numbers indicating greater similarity. For example, similar_case_1 is more similar than similar_case_2, and similar_case_2 is more similar than similar_case_3.\n"
    for idx, item in enumerate(faiss_allrun):
        allrun_reference += f"<similar_case_{idx + 1}>{item['full_content']}</similar_case_{idx + 1}>\n\n\n"
    
    # 保存参考案例信息到文件
    case_path = os.path.join(case_dir, "similar_case.txt")
    print(f"保存参考案例信息到: {case_path}")

    # exit()  # 注释掉这行，让程序继续执行

    # TODO update all information to faiss_detailed
    
    # TODO update all information to faiss_detailed
    tutorial_reference = faiss_detailed
    case_path_reference = case_path
    dir_structure_reference = dir_structure
    allrun_reference = allrun_reference
    
    save_file(case_path, f"{faiss_detailed}\n\n\n{allrun_reference}") # 所以它这里其实保存的是第一个faiss_detailed的文档，以及allrun_reference的文档
        

    # 步骤4: 将工作分解为可管理的子任务
    print(f"\n--- 步骤4: 分解子任务 ---")
    decompose_system_prompt = (
        "You are an experienced Planner specializing in OpenFOAM projects. "
        "Your task is to break down the following user requirement into a series of smaller, manageable subtasks. "
        "For each subtask, identify the file name of the OpenFOAM input file (foamfile) and the corresponding folder name where it should be stored. "
        "Your final output must strictly follow the JSON schema below and include no additional keys or information:\n\n"
        "```\n"
        "{\n"
        "  \"subtasks\": [\n"
        "    {\n"
        "      \"file_name\": \"<string>\",\n"
        "      \"folder_name\": \"<string>\"\n"
        "    }\n"
        "    // ... more subtasks\n"
        "  ]\n"
        "}\n"
        "```\n\n"
        "Make sure that your output is valid JSON and strictly adheres to the provided schema."
        "Make sure you generate all the necessary files for the user's requirements."
    )

    decompose_user_prompt = (
        f"User Requirement: {user_requirement}\n\n"
        f"Reference Directory Structure (similar case): {dir_structure}\n\n{dir_counts_str}\n\n"        
        "Make sure you generate all the necessary files for the user's requirements."
        "Do not include any gmsh files like .geo etc. in the subtasks."
        "Only include blockMesh or snappyHexMesh if the user hasnt requested for gmsh mesh or user isnt using an external uploaded custom mesh"
        "Please generate the output as structured JSON."
    )
    
    print(f"正在生成子任务...")
    decompose_resposne = state["llm_service"].invoke(decompose_user_prompt, decompose_system_prompt, pydantic_obj=OpenFOAMPlanPydantic)

    # 验证子任务生成结果
    if len(decompose_resposne.subtasks) == 0:
        print("错误: 未能生成子任务")
        raise ValueError("Failed to generate subtasks.")

    print(f"成功生成 {len(decompose_resposne.subtasks)} 个子任务:")
    for i, subtask in enumerate(decompose_resposne.subtasks):
        print(f"  子任务 {i+1}: 文件={subtask.file_name}, 文件夹={subtask.folder_name}")

    subtasks = decompose_resposne.subtasks

    # 返回更新后的状态
    print(f"\n--- 架构节点处理完成 ---")
    print(f"返回状态包含以下关键信息:")
    print(f"  - case_name: {case_name}")
    print(f"  - case_dir: {case_dir}")
    print(f"  - subtasks数量: {len(subtasks)}")
    
<<<<<<< HEAD
    mesh_type = llm_requires_custom_mesh(state)
    if mesh_type == 1:
        mesh_type_value = "custom_mesh"
        print("Architect determined: Custom mesh requested.")
    elif mesh_type == 2:
        mesh_type_value = "gmsh_mesh"
        print("Architect determined: GMSH mesh requested.")
    else:
        mesh_type_value = "standard_mesh"
        print("Architect determined: Standard mesh generation.")
    
    print(f"Architect set mesh_type to: {mesh_type_value}")

    # Return updated state
=======
>>>>>>> 6d792459
    return {
        "case_name": case_name,
        "case_domain": case_domain,
        "case_category": case_category,
        "case_solver": case_solver,
        "case_dir": case_dir,
        "tutorial_reference": tutorial_reference,
        "case_path_reference": case_path_reference,
        "dir_structure_reference": dir_structure_reference,
        "case_info": case_info,
        "allrun_reference": allrun_reference,
        "subtasks": [{"file_name": subtask.file_name, "folder_name": subtask.folder_name} for subtask in subtasks],
        "mesh_type": mesh_type_value,
    }<|MERGE_RESOLUTION|>--- conflicted
+++ resolved
@@ -117,7 +117,6 @@
 
     # 步骤3: 从FAISS数据库检索相似参考案例
     print(f"\n--- 步骤3: 检索相似参考案例 ---")
-<<<<<<< HEAD
     
     # 构建案例信息查询字符串
     case_info = f"case name: {case_name}\ncase domain: {case_domain}\ncase category: {case_category}\ncase solver: {case_solver}"
@@ -141,31 +140,6 @@
     faiss_detailed = faiss_detailed_results[0]['full_content'] # 选择第一个文档，后续可以优化选择最相似的文档
     print(f"检索到详细内容长度: {len(faiss_detailed)} 字符")
     
-=======
-    
-    # 构建案例信息查询字符串
-    case_info = f"case name: {case_name}\ncase domain: {case_domain}\ncase category: {case_category}\ncase solver: {case_solver}"
-    print(f"案例信息查询: {case_info}")
-    
-    # 第一次检索：基于案例信息检索结构
-    print(f"正在检索案例结构...")
-    faiss_structure_results = retrieve_faiss("openfoam_tutorials_structure", case_info, topk=config.searchdocs)
-    print(f"检索到 {len(faiss_structure_results)} 个结构文档:")
-    for i, result in enumerate(faiss_structure_results):
-        print(f"  文档 {i+1}: case_name={result['case_name']}, case_category={result['case_category']}, case_solver={result['case_solver']}")
-    faiss_structure = faiss_structure_results[0]['full_content']
-    print(f"检索到结构信息长度: {len(faiss_structure)} 字符")
-    
-    # 第二次检索：基于结构信息检索详细内容
-    print(f"正在检索详细内容...")
-    faiss_detailed_results = retrieve_faiss("openfoam_tutorials_details", faiss_structure, topk=config.searchdocs)
-    print(f"检索到 {len(faiss_detailed_results)} 个详细文档:")
-    for i, result in enumerate(faiss_detailed_results):
-        print(f"  文档 {i+1}: case_name={result['case_name']}, case_category={result['case_category']}, case_solver={result['case_solver']}")
-    faiss_detailed = faiss_detailed_results[0]['full_content'] # 选择第一个文档，后续可以优化选择最相似的文档
-    print(f"检索到详细内容长度: {len(faiss_detailed)} 字符")
-    
->>>>>>> 6d792459
     # 提取目录结构信息
     dir_structure = re.search(r"<directory_structure>(.*?)</directory_structure>", faiss_detailed, re.DOTALL).group(1).strip()
     print(f"提取的目录结构: {dir_structure}")
@@ -195,6 +169,7 @@
     # exit()  # 注释掉这行，让程序继续执行
 
     # TODO update all information to faiss_detailed
+    
     
     # TODO update all information to faiss_detailed
     tutorial_reference = faiss_detailed
@@ -257,7 +232,6 @@
     print(f"  - case_dir: {case_dir}")
     print(f"  - subtasks数量: {len(subtasks)}")
     
-<<<<<<< HEAD
     mesh_type = llm_requires_custom_mesh(state)
     if mesh_type == 1:
         mesh_type_value = "custom_mesh"
@@ -272,8 +246,6 @@
     print(f"Architect set mesh_type to: {mesh_type_value}")
 
     # Return updated state
-=======
->>>>>>> 6d792459
     return {
         "case_name": case_name,
         "case_domain": case_domain,
