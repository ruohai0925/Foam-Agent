--- conflicted
+++ resolved
@@ -366,25 +366,6 @@
     remove_numeric_folders(case_dir)       # 删除所有纯数字命名的文件夹（OpenFOAM计算结果）
     print("清理完成")
     
-<<<<<<< HEAD
-    # 步骤2：在HPC集群上执行Allrun脚本
-    print("--- 步骤2：执行Allrun脚本（HPC集群） ---")
-    # TODO: 实现HPC集群的具体执行逻辑
-    # 这里可以调用run_command等工具，结合HPC调度系统（如SLURM/PBS）
-    # 当前未实现，留空
-    pass
-    
-    # 步骤3：检查执行过程中的错误
-    print("--- 步骤3：检查执行错误 ---")
-    # TODO: 实现HPC集群的错误检查逻辑
-    # 可以分析Allrun.out/Allrun.err或log文件内容
-    # 当前未实现，留空
-    pass
-    
-    # 步骤4：模拟错误日志（测试用）
-    error_logs = []
-    print(f"错误日志内容: {error_logs}")
-=======
     # Extract cluster information from user requirement
     print("Extracting cluster information from user requirement...")
     cluster_info = extract_cluster_info(state)
@@ -477,7 +458,6 @@
     # Check for errors in log files (similar to local_runner)
     print("Checking for errors in log files...")
     error_logs = check_foam_errors(case_dir)
->>>>>>> 084d31ac
     
     if len(error_logs) > 0:
         print("检测到HPC Allrun执行错误！")
@@ -485,15 +465,9 @@
     else:
         print("HPC Allrun执行成功，无错误。")
     
-<<<<<<< HEAD
-    # 返回更新后的state，包含错误日志
-    print("--- 返回状态 ---")
-    print(f"error_logs: {error_logs}")
-=======
     state['loop_count'] += 1
     
     # Return updated state
->>>>>>> 084d31ac
     return {
         **state,
         "error_logs": error_logs,
