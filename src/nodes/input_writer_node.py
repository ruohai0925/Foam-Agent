--- conflicted
+++ resolved
@@ -5,12 +5,6 @@
 from typing import List
 from pydantic import BaseModel, Field
 
-<<<<<<< HEAD
-# 计算子任务的优先级，优先级用于排序subtasks，保证system、constant、0等文件夹优先生成
-# system > constant > 0 > 其他
-# 这样做可以保证依赖关系的正确性，例如0/U依赖constant/transportProperties
-# 这里建议print每个subtask的优先级，方便调试
-=======
 # System prompts for different modes
 INITIAL_WRITE_SYSTEM_PROMPT = (
     "You are an expert in OpenFOAM simulation and numerical modeling."
@@ -34,7 +28,11 @@
     "list of foamfile: [{file_name: 'file_name', folder_name: 'folder_name', content: 'content'}]. "
     "Ensure your response includes only the modified file content with no extra text, as it will be parsed using Pydantic."
 )
->>>>>>> c6891926
+
+# 计算子任务的优先级，优先级用于排序subtasks，保证system、constant、0等文件夹优先生成
+# system > constant > 0 > 其他
+# 这样做可以保证依赖关系的正确性，例如0/U依赖constant/transportProperties
+# 这里建议print每个subtask的优先级，方便调试
 
 def compute_priority(subtask):
     priority = None
@@ -90,19 +88,12 @@
 
 def _rewrite_mode(state):
     """
-<<<<<<< HEAD
-    # 1. 读取配置和子任务
-=======
     Rewrite mode: Fix errors based on reviewer analysis
     """
     print(f"============================== Rewrite Mode ==============================")
 
->>>>>>> c6891926
     config = state["config"]
     
-<<<<<<< HEAD
-    # 2. 按优先级排序subtasks，保证依赖顺序
-=======
     if not state.get("review_analysis"):
         print("No review analysis available for rewrite mode.")
         return state
@@ -147,9 +138,9 @@
     """
     print(f"============================== Initial Write Mode ==============================")
     
+    # 1. 读取配置和子任务
     config = state["config"]
     subtasks = state["subtasks"]
->>>>>>> c6891926
     subtasks = sorted(subtasks, key=compute_priority)
     print(f"[input_writer_node] sorted subtasks: {subtasks}")
     
@@ -178,25 +169,11 @@
         # 取相似案例的参考文件内容
         similar_file_text = state["tutorial_reference"]
         
-<<<<<<< HEAD
-        # 生成完整foam文件的system prompt
-        code_system_prompt = (
-            "You are an expert in OpenFOAM simulation and numerical modeling."
-            f"Your task is to generate a complete and functional file named: <file_name>{file_name}</file_name> within the <folder_name>{folder_name}</folder_name> directory. "
-            "Ensure all required values are present and match with the files content already generated."
-            "Before finalizing the output, ensure:\n"
-            "- All necessary fields exist (e.g., if `nu` is defined in `constant/transportProperties`, it must be used correctly in `0/U`).\n"
-            "- Cross-check field names between different files to avoid mismatches.\n"
-            "- Ensure units and dimensions are correct** for all physical variables.\n"
-            f"- Ensure case solver settings are consistent with the user's requirements. Available solvers are: {state['case_stats']['case_solver']}.\n"
-            "Provide only the code—no explanations, comments, or additional text."
-=======
         # Generate the complete foamfile.
         code_system_prompt = INITIAL_WRITE_SYSTEM_PROMPT.format(
             file_name=file_name,
             folder_name=folder_name,
             case_solver=state['case_stats']['case_solver']
->>>>>>> c6891926
         )
 
         # 生成user prompt，包含用户需求、相似案例内容、已生成文件内容
@@ -248,11 +225,7 @@
         "Your task is to generate only the necessary OpenFOAM commands required to create an Allrun script for the given user case, based on the provided directory structure. "
         "Return only the list of commands—no explanations, comments, or additional text."
     )
-
-    if state.get("mesh_type") == "custom_mesh":
-        command_system_prompt += "If custom mesh commands are provided, include them in the appropriate order (typically after blockMesh or instead of blockMesh if custom mesh is used). "
-    
-    # 生成Allrun命令列表的user prompt
+    
     command_user_prompt = (
         f"Available OpenFOAM commands for the Allrun script: {commands}\n"
         f"Case directory structure: {dir_structure}\n"
@@ -260,18 +233,10 @@
         f"Reference Allrun scripts from similar cases: {state['allrun_reference']}\n"
         "Generate only the required OpenFOAM command list—no extra text."
     )
-<<<<<<< HEAD
-    print("--------------------------------")
-    print(f"[input_writer_node] command_user_prompt: {command_user_prompt}")
-    print("--------------------------------")
-
-    # 6. 调用llm_service生成命令列表
-=======
 
     if state.get("mesh_type") == "custom_mesh":
         command_user_prompt += f"{mesh_commands_info}\n"
     
->>>>>>> c6891926
     command_response = state["llm_service"].invoke(command_user_prompt, command_system_prompt, pydantic_obj=CommandsPydantic)
     print(f"[input_writer_node] command_response: {command_response}")
 
@@ -314,16 +279,13 @@
         "CRITICAL: Do not include any post processing commands in the Allrun script."
         "Generate the Allrun script strictly based on the above information. Do not include explanations, comments, or additional text. Put the code in ``` tags."
     )
-<<<<<<< HEAD
     print(f"[input_writer_node] allrun_user_prompt: {allrun_user_prompt}")
-=======
 
     if state.get("mesh_mode") == "custom":
         allrun_user_prompt += "CRITICAL: Do not include any other mesh commands other than the custom mesh commands.\n"
         allrun_user_prompt += "CRITICAL: Do not include any gmshToFoam commands in the Allrun script."
 
 
->>>>>>> c6891926
     
     # 9. 调用llm_service生成Allrun脚本
     allrun_response = state["llm_service"].invoke(allrun_user_prompt, allrun_system_prompt)
