--- conflicted
+++ resolved
@@ -4,70 +4,6 @@
 from langgraph.graph import StateGraph, START, END
 from langgraph.types import Command
 
-<<<<<<< HEAD
-# 定义图状态的数据结构，用于在LangGraph工作流中传递数据
-class GraphState(TypedDict):
-    # 用户输入的需求描述
-    user_requirement: str
-    # 配置信息
-    config: Config
-    # 案例目录路径
-    case_dir: str
-    # 教程内容
-    tutorial: str
-    # 案例名称
-    case_name: str
-    # 子任务列表
-    subtasks: List[dict]
-    # 当前子任务索引
-    current_subtask_index: int
-    # 错误命令（可选）
-    error_command: Optional[str]
-    # 错误内容（可选）
-    error_content: Optional[str]
-    # 循环计数，用于防止无限循环
-    loop_count: int
-    # 以下字段在执行过程中会被添加
-    # LLM服务实例
-    llm_service: Optional[LLMService]
-    # 案例统计信息
-    case_stats: Optional[dict]
-    # 教程参考信息
-    tutorial_reference: Optional[str]
-    # 案例路径参考
-    case_path_reference: Optional[str]
-    # 目录结构参考
-    dir_structure_reference: Optional[str]
-    # 案例信息
-    case_info: Optional[str]
-    # allrun脚本参考
-    allrun_reference: Optional[str]
-    # 目录结构
-    dir_structure: Optional[dict]
-    # 命令列表
-    commands: Optional[List[str]]
-    # OpenFOAM文件信息
-    foamfiles: Optional[dict]
-    # 错误日志列表
-    error_logs: Optional[List[str]]
-    # 历史文本
-    history_text: Optional[List[str]]
-    # 案例领域（如流体力学、热传导等）
-    case_domain: Optional[str]
-    # 案例类别
-    case_category: Optional[str]
-    # 求解器类型
-    case_solver: Optional[str]
-    # 网格相关状态字段
-    mesh_info: Optional[dict]
-    # 网格生成命令
-    mesh_commands: Optional[List[str]]
-    # 网格文件目标路径
-    mesh_file_destination: Optional[str]
-    # 是否使用自定义网格
-    custom_mesh_used: Optional[bool]
-=======
->>>>>>> c6891926
 
 def llm_requires_custom_mesh(state: GraphState) -> int:
     """
@@ -84,11 +20,7 @@
         state: 包含用户需求和LLM服务的当前图状态
         
     Returns:
-<<<<<<< HEAD
-        bool: 如果需要自定义网格返回True，否则返回False
-=======
         int: 1 if custom mesh is required, 2 if gmsh mesh is required, 0 otherwise
->>>>>>> c6891926
     """
     user_requirement = state["user_requirement"]
     print(f"[DEBUG] 分析用户需求是否需要自定义网格: {user_requirement[:100]}...")
@@ -119,20 +51,12 @@
     
     # 调用LLM服务进行分析
     response = state["llm_service"].invoke(user_prompt, system_prompt)
-<<<<<<< HEAD
-    print(f"[DEBUG] LLM响应: {response}")
-    
-    result = "custom_mesh" in response.lower()
-    print(f"[DEBUG] 是否需要自定义网格: {result}")
-    return result
-=======
     if "custom_mesh" in response.lower():
         return 1
     elif "gmsh_mesh" in response.lower():
         return 2
     else:
         return 0
->>>>>>> c6891926
 
 
 def llm_requires_hpc(state: GraphState) -> bool:
@@ -215,11 +139,7 @@
         "Only if the user explicitly mentions they want visualization, return 'yes_visualization'. "
         "If they don't mention visualization or only want to run the simulation, return 'no_visualization'. "
         "Be conservative - if unsure, assume visualization is wanted unless clearly specified otherwise."
-<<<<<<< HEAD
-        # "Be strict - only return 'visualization' if the user explicitly requests it or uses clear visualization keywords."
-=======
         "Only return 'yes_visualization' or 'no_visualization'. Don't return anything else."
->>>>>>> c6891926
     )
     
     # 用户提示词：具体的问题描述
@@ -235,39 +155,11 @@
     
     # 调用LLM服务进行分析
     response = state["llm_service"].invoke(user_prompt, system_prompt)
-<<<<<<< HEAD
-    print(f"[DEBUG] LLM响应: {response}")
-    
-    result = "visualization" in response.lower()
-    print(f"[DEBUG] 是否需要可视化: {result}")
-    return result
-=======
     return "yes_visualization" in response.lower()
->>>>>>> c6891926
 
 
 def route_after_architect(state: GraphState):
     """
-<<<<<<< HEAD
-    架构节点后的路由决策
-    
-    功能：根据用户是否需要自定义网格来决定下一步的执行路径
-    执行逻辑：
-    1. 调用LLM判断是否需要自定义网格
-    2. 如果需要自定义网格，路由到网格生成节点
-    3. 否则路由到输入文件编写节点
-    
-    Args:
-        state: 当前图状态
-        
-    Returns:
-        str: 下一个节点的名称
-    """
-    print("[DEBUG] 执行架构节点后的路由决策")
-    
-    if llm_requires_custom_mesh(state):
-        print("LLM determined: Custom mesh requested. Routing to meshing node.")
-=======
     Route after architect node based on whether user wants custom mesh.
     For current version, if user wants custom mesh, user should be able to provide a path to the mesh file.
     """
@@ -277,7 +169,6 @@
         return "meshing"
     elif mesh_type == "gmsh_mesh":
         print("Router: GMSH mesh requested. Routing to meshing node.")
->>>>>>> c6891926
         return "meshing"
     else:
         print("Router: Standard mesh generation. Routing to input_writer node.")
@@ -368,25 +259,12 @@
     
     if loop_count >= max_loop:
         print(f"Maximum loop count ({max_loop}) reached. Ending workflow.")
-<<<<<<< HEAD
-        
-        # 即使达到最大循环次数，如果用户需要可视化，仍然进行可视化
-=======
->>>>>>> c6891926
         if llm_requires_visualization(state):
             print("[DEBUG] 达到最大循环次数但需要可视化，路由到可视化节点")
             return "visualization"
         else:
             print("[DEBUG] 达到最大循环次数且不需要可视化，结束工作流")
             return END
-<<<<<<< HEAD
-    
-    # 注意：在路由函数中直接修改state不会生效
-    # 循环计数的增加应该在reviewer_node中完成
-    print(f"Loop {loop_count + 1}: Continuing to fix errors.")
-    
-=======
     print(f"Loop {loop_count}: Continuing to fix errors.")
 
->>>>>>> c6891926
     return "input_writer"